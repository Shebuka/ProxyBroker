import asyncio
import os
import re
import warnings
from base64 import b64decode
from html import unescape
from math import sqrt
from urllib.parse import unquote, urlparse

import aiohttp

from .errors import BadStatusError
from .utils import IPPattern, IPPortPatternGlobal, get_headers, log


class Provider:
    """Proxy provider.

    Provider - a website that publish free public proxy lists.

    :param str url: Url of page where to find proxies
    :param tuple proto:
        (optional) List of the types (protocols) that may be supported
        by proxies returned by the provider. Then used as :attr:`Proxy.types`
    :param int max_conn:
        (optional) The maximum number of concurrent connections on the provider
    :param int max_tries:
        (optional) The maximum number of attempts to receive response
    :param int timeout:
        (optional) Timeout of a request in seconds
    """

    _pattern = IPPortPatternGlobal

    def __init__(
        self, url=None, proto=(), max_conn=4, max_tries=3, timeout=20, loop=None
    ):
        if url:
            self.domain = urlparse(url).netloc
        self.url = url
        self.proto = proto
        self._max_tries = max_tries
        self._timeout = timeout
        self._session = None
        self._cookies = {}
        self._proxies = set()
        # concurrent connections on the current provider
        self._sem_provider = asyncio.Semaphore(max_conn)
        self._loop = loop or asyncio.get_event_loop()

    @property
    def proxies(self):
        """Return all found proxies.

        :return:
            Set of tuples with proxy hosts, ports and types (protocols)
            that may be supported (from :attr:`.proto`).

            For example:
                {('192.168.0.1', '80', ('HTTP', 'HTTPS'), ...)}

        :rtype: set
        """
        return self._proxies

    @proxies.setter
    def proxies(self, new):
        new = [(host, port, self.proto) for host, port in new if port]
        self._proxies.update(new)

    async def get_proxies(self):
        """Receive proxies from the provider and return them.

        :return: :attr:`.proxies`
        """
        log.debug('Try to get proxies from %s' % self.domain)

        async with aiohttp.ClientSession(
            headers=get_headers(), cookies=self._cookies, loop=self._loop
        ) as self._session:
            await self._pipe()

        log.info(f'{len(self.proxies)} proxies received from {self.domain}')
        return self.proxies

    async def _pipe(self):
        await self._find_on_page(self.url)

    async def _find_on_pages(self, urls):
        if not urls:
            return
        tasks = []
        if not isinstance(urls[0], dict):
            urls = set(urls)
        for url in urls:
            if isinstance(url, dict):
                tasks.append(self._find_on_page(**url))
            else:
                tasks.append(self._find_on_page(url))
        await asyncio.gather(*tasks)

    async def _find_on_page(self, url, data=None, headers=None, method='GET'):
        page = await self.get(url, data=data, headers=headers, method=method)
        if not page:
            return
        oldcount = len(self.proxies)
        try:
            received = self.find_proxies(page)
        except Exception as e:
            received = []
            log.error(
                'Error when executing find_proxies.'
                'Domain: %s; Error: %r' % (self.domain, e)
            )
        if not received:
            log.error(f'Got 0 proxies from {url}')
            return
        self.proxies = received
        added = len(self.proxies) - oldcount
<<<<<<< HEAD
        log.debug(
            '%d(%d) proxies added(received) from %s' % (added, len(received), url)
=======
        log.info(
            '%d(%d) proxies added(received) from %s'
            % (added, len(received), url)
>>>>>>> d9576bd0
        )

    async def get(self, url, data=None, headers=None, method='GET'):
        for _ in range(self._max_tries):
            page = await self._get(url, data=data, headers=headers, method=method)
            if page:
                break
        return page

    async def _get(self, url, data=None, headers=None, method='GET'):
        page = ''
        try:
            timeout = aiohttp.ClientTimeout(total=self._timeout)
            async with self._sem_provider, self._session.request(
                method, url, data=data, headers=headers, timeout=timeout
            ) as resp:
                page = await resp.text()
                if resp.status != 200:
                    log.debug(
                        'url: %s\nheaders: %s\ncookies: %s\npage:\n%s'
                        % (url, resp.headers, resp.cookies, page)
                    )
                    raise BadStatusError('Status: %s' % resp.status)
        except (
            UnicodeDecodeError,
            BadStatusError,
            asyncio.TimeoutError,
            aiohttp.ClientOSError,
            aiohttp.ClientResponseError,
            aiohttp.ServerDisconnectedError,
        ) as e:
            page = ''
            log.info('%s is failed. Error: %r;' % (url, e))
        return page

    def find_proxies(self, page):
        return self._find_proxies(page)

    def _find_proxies(self, page):
        proxies = self._pattern.findall(page)
        return proxies


class Freeproxylists_com(Provider):
    domain = 'freeproxylists.com'

    async def _pipe(self):
        exp = r'''href\s*=\s*['"](?P<t>[^'"]*)/(?P<uts>\d{10})[^'"]*['"]'''
        urls = [
            # 'http://www.freeproxylists.com/socks.html',
            'http://www.freeproxylists.com/elite.html',
            'http://www.freeproxylists.com/anonymous.html',
        ]
        pages = await asyncio.gather(*[self.get(url) for url in urls])
        params = re.findall(exp, ''.join(pages))
        tpl = 'http://www.freeproxylists.com/load_{}_{}.html'
        # example: http://www.freeproxylists.com/load_socks_1448724717.html
        urls = [tpl.format(t, uts) for t, uts in params]
        await self._find_on_pages(urls)


class Blogspot_com_base(Provider):
    _cookies = {'NCR': 1}

    async def _pipe(self):
        exp = r'''<a href\s*=\s*['"]([^'"]*\.\w+/\d{4}/\d{2}/[^'"#]*)['"]>'''
        pages = await asyncio.gather(
            *[self.get('http://%s/' % d) for d in self.domains]
        )
        urls = re.findall(exp, ''.join(pages))
        await self._find_on_pages(urls)


class Blogspot_com(Blogspot_com_base):
    domain = 'blogspot.com'
    domains = [
        'sslproxies24.blogspot.com',
        'proxyserverlist-24.blogspot.com',
        'freeschoolproxy.blogspot.com',
        'googleproxies24.blogspot.com',
    ]


class Blogspot_com_socks(Blogspot_com_base):
    domain = 'blogspot.com^socks'
    domains = ['www.socks24.org']


class Webanetlabs_net(Provider):
    domain = 'webanetlabs.net'

    async def _pipe(self):
        exp = r'''href\s*=\s*['"]([^'"]*proxylist_at_[^'"]*)['"]'''
        page = await self.get('https://webanetlabs.net/publ/24')
<<<<<<< HEAD
        urls = ['https://webanetlabs.net%s' % path for path in re.findall(exp, page)]
=======
        if not page:
            return
        urls = [
            'https://webanetlabs.net%s' % path for path in re.findall(exp, page)
        ]
>>>>>>> d9576bd0
        await self._find_on_pages(urls)


class Checkerproxy_net(Provider):
    domain = 'checkerproxy.net'

    async def _pipe(self):
        exp = r'''href\s*=\s*['"](/archive/\d{4}-\d{2}-\d{2})['"]'''
        page = await self.get('https://checkerproxy.net/')
        if not page:
            return
        urls = [
            'https://checkerproxy.net/api%s' % path for path in re.findall(exp, page)
        ]
        await self._find_on_pages(urls)


class Proxz_com(Provider):
    domain = 'proxz.com'

    def find_proxies(self, page):
        return self._find_proxies(unquote(page))

    async def _pipe(self):
        exp = r'''href\s*=\s*['"]([^'"]?proxy_list_high_anonymous_[^'"]*)['"]'''  # noqa
        url = 'http://www.proxz.com/proxy_list_high_anonymous_0.html'
        page = await self.get(url)
<<<<<<< HEAD
        urls = ['http://www.proxz.com/%s' % path for path in re.findall(exp, page)]
=======
        if not page:
            return
        urls = [
            'http://www.proxz.com/%s' % path for path in re.findall(exp, page)
        ]
>>>>>>> d9576bd0
        urls.append(url)
        await self._find_on_pages(urls)


class Proxy_list_org(Provider):
    domain = 'proxy-list.org'
    _pattern = re.compile(r'''Proxy\('([\w=]+)'\)''')

    def find_proxies(self, page):
        return [b64decode(hp).decode().split(':') for hp in self._find_proxies(page)]

    async def _pipe(self):
        exp = r'''href\s*=\s*['"]\./([^'"]?index\.php\?p=\d+[^'"]*)['"]'''
        url = 'http://proxy-list.org/english/index.php?p=1'
        page = await self.get(url)
        if not page:
            return
        urls = [
            'http://proxy-list.org/english/%s' % path for path in re.findall(exp, page)
        ]
        urls.append(url)
        await self._find_on_pages(urls)


class Aliveproxy_com(Provider):
    # more: http://www.aliveproxy.com/socks-list/socks5.aspx/United_States-us
    domain = 'aliveproxy.com'

    async def _pipe(self):
        paths = [
            # 'socks5-list',
            'high-anonymity-proxy-list',
            'anonymous-proxy-list',
            'fastest-proxies',
            'us-proxy-list',
            'gb-proxy-list',
            'fr-proxy-list',
            'de-proxy-list',
            'jp-proxy-list',
            'ca-proxy-list',
            'ru-proxy-list',
            'proxy-list-port-80',
            'proxy-list-port-81',
            'proxy-list-port-3128',
            'proxy-list-port-8000',
            'proxy-list-port-8080',
        ]
        urls = ['http://www.aliveproxy.com/%s/' % path for path in paths]
        await self._find_on_pages(urls)


# редиректит хуй поми кудаъ
class Maxiproxies_com(Provider):
    domain = 'maxiproxies.com'

    async def _pipe(self):
        exp = r'''<a href\s*=\s*['"]([^'"]*example[^'"#]*)['"]>'''
        page = await self.get('http://maxiproxies.com/category/proxy-lists/')
        if not page:
            return
        urls = re.findall(exp, page)
        await self._find_on_pages(urls)


class _50kproxies_com(Provider):
    domain = '50kproxies.com'

    async def _pipe(self):
        exp = r'''<a href\s*=\s*['"]([^'"]*-proxy-list-[^'"#]*)['"]>'''
        page = await self.get('http://50kproxies.com/category/proxy-list/')
        if not page:
            return
        urls = re.findall(exp, page)
        await self._find_on_pages(urls)


class Proxylist_me(Provider):
    domain = 'proxylist.me'

    async def _pipe(self):
        exp = r'''href\s*=\s*['"][^'"]*/?page=(\d+)['"]'''
        page = await self.get('https://proxylist.me/')
        if not page:
            return
        lastId = max([int(n) for n in re.findall(exp, page)])
        urls = ['https://proxylist.me/?page=%d' % n for n in range(lastId)]
        await self._find_on_pages(urls)


class Foxtools_ru(Provider):
    domain = 'foxtools.ru'

    async def _pipe(self):
        urls = ['http://api.foxtools.ru/v2/Proxy.txt?page=%d' % n for n in range(1, 6)]
        await self._find_on_pages(urls)


class Gatherproxy_com(Provider):
    domain = 'gatherproxy.com'
    _pattern_h = re.compile(
        r'''(?P<ip>(?:(?:25[0-5]|2[0-4]\d|[01]?\d\d?)\.){3}(?:25[0-5]|2[0-4]\d|[01]?\d\d?))'''  # noqa
        r'''(?=.*?(?:(?:(?:(?:25[0-5]|2[0-4]\d|[01]?\d\d?)\.){3}(?:25[0-5]|2[0-4]\d|[01]?\d\d?))|'(?P<port>[\d\w]+)'))''',  # noqa
        flags=re.DOTALL,
    )

    def find_proxies(self, page):
        # if 'gp.dep' in page:
        #     proxies = self._pattern_h.findall(page)  # for http(s)
        #     proxies = [(host, str(int(port, 16)))
        #                for host, port in proxies if port]
        # else:
        #     proxies = self._find_proxies(page)  # for socks
        return [
            (host, str(int(port, 16)))
            for host, port in self._pattern_h.findall(page)
            if port
        ]

    async def _pipe(self):
        url = 'http://www.gatherproxy.com/proxylist/anonymity/'
        expNumPages = r'href="#(\d+)"'
        method = 'POST'
        # hdrs = {'Content-Type': 'application/x-www-form-urlencoded'}
        urls = []
        for t in ['anonymous', 'elite']:
            data = {'Type': t, 'PageIdx': 1}
            page = await self.get(url, data=data, method=method)
            if not page:
                continue
            lastPageId = max([int(n) for n in re.findall(expNumPages, page)])
            urls = [
                {'url': url, 'data': {'Type': t, 'PageIdx': pid}, 'method': method}
                for pid in range(1, lastPageId + 1)
            ]
        # urls.append({'url': 'http://www.gatherproxy.com/sockslist/',
        #              'method': method})
        await self._find_on_pages(urls)


class Gatherproxy_com_socks(Provider):
    domain = 'gatherproxy.com^socks'

    async def _pipe(self):
        urls = [{'url': 'http://www.gatherproxy.com/sockslist/', 'method': 'POST'}]
        await self._find_on_pages(urls)


class Tools_rosinstrument_com_base(Provider):
    # more: http://tools.rosinstrument.com/cgi-bin/
    #       sps.pl?pattern=month-1&max=50&nskip=0&file=proxlog.csv
    domain = 'tools.rosinstrument.com'
    sqrtPattern = re.compile(r'''sqrt\((\d+)\)''')
    bodyPattern = re.compile(r'''hideTxt\(\n*'(.*)'\);''')
    _pattern = re.compile(
        r'''(?:(?P<domainOrIP>(?:[a-z0-9\-.]+\.[a-z]{2,6})|'''
        r'''(?:(?:(?:25[0-5]|2[0-4]\d|[01]?\d\d?)\.){3}'''
        r'''(?:25[0-5]|2[0-4]\d|[01]?\d\d?))))(?=.*?(?:(?:'''
        r'''[a-z0-9\-.]+\.[a-z]{2,6})|(?:(?:(?:25[0-5]|2[0-4]\d|[01]?\d\d?)'''
        r'''\.){3}(?:25[0-5]|2[0-4]\d|[01]?\d\d?))|(?P<port>\d{2,5})))''',
        flags=re.DOTALL,
    )

    def find_proxies(self, page):
        x = self.sqrtPattern.findall(page)
        if not x:
            return []
        x = round(sqrt(float(x[0])))
        hiddenBody = self.bodyPattern.findall(page)[0]
        hiddenBody = unquote(hiddenBody)
        toCharCodes = [
            ord(char) ^ (x if i % 2 else 0) for i, char in enumerate(hiddenBody)
        ]
        fromCharCodes = ''.join([chr(n) for n in toCharCodes])
        page = unescape(fromCharCodes)
        return self._find_proxies(page)


class Tools_rosinstrument_com(Tools_rosinstrument_com_base):
    domain = 'tools.rosinstrument.com'

    async def _pipe(self):
        tpl = 'http://tools.rosinstrument.com/raw_free_db.htm?%d&t=%d'
        urls = [tpl % (pid, t) for pid in range(51) for t in range(1, 3)]
        await self._find_on_pages(urls)


class Tools_rosinstrument_com_socks(Tools_rosinstrument_com_base):
    domain = 'tools.rosinstrument.com^socks'

    async def _pipe(self):
        tpl = 'http://tools.rosinstrument.com/raw_free_db.htm?%d&t=3'
        urls = [tpl % pid for pid in range(51)]
        await self._find_on_pages(urls)


class Xseo_in(Provider):
    domain = 'xseo.in'
    charEqNum = {}

    def char_js_port_to_num(self, matchobj):
        chars = matchobj.groups()[0]
        num = ''.join([self.charEqNum[ch] for ch in chars if ch != '+'])
        return num

    def find_proxies(self, page):
        expPortOnJS = r'\(""\+(?P<chars>[a-z+]+)\)'
        expCharNum = r'\b(?P<char>[a-z])=(?P<num>\d);'
        self.charEqNum = {char: i for char, i in re.findall(expCharNum, page)}
        page = re.sub(expPortOnJS, self.char_js_port_to_num, page)
        return self._find_proxies(page)

    async def _pipe(self):
        await self._find_on_page(
            url='http://xseo.in/proxylist', data={'submit': 1}, method='POST'
        )


class Nntime_com(Provider):
    domain = 'nntime.com'
    charEqNum = {}
    _pattern = re.compile(
        r'''\b(?P<ip>(?:(?:25[0-5]|2[0-4]\d|[01]?\d\d?)\.){3}'''
        r'''(?:25[0-5]|2[0-4]\d|[01]?\d\d?))(?=.*?(?:(?:(?:(?:25'''
        r'''[0-5]|2[0-4]\d|[01]?\d\d?)\.){3}(?:25[0-5]|2[0-4]\d|[01]?\d\d?)'''
        r''')|(?P<port>\d{2,5})))''',
        flags=re.DOTALL,
    )

    def char_js_port_to_num(self, matchobj):
        chars = matchobj.groups()[0]
        num = ''.join([self.charEqNum[ch] for ch in chars if ch != '+'])
        return num

    def find_proxies(self, page):
        expPortOnJS = r'\(":"\+(?P<chars>[a-z+]+)\)'
        expCharNum = r'\b(?P<char>[a-z])=(?P<num>\d);'
        self.charEqNum = {char: i for char, i in re.findall(expCharNum, page)}
        page = re.sub(expPortOnJS, self.char_js_port_to_num, page)
        return self._find_proxies(page)

    async def _pipe(self):
        tpl = 'http://www.nntime.com/proxy-updated-{:02}.htm'
        urls = [tpl.format(n) for n in range(1, 31)]
        await self._find_on_pages(urls)


class Proxynova_com(Provider):
    domain = 'proxynova.com'

    async def _pipe(self):
        expCountries = r'"([a-z]{2})"'
        page = await self.get('https://www.proxynova.com/proxy-server-list/')
        if not page:
            return
        tpl = 'https://www.proxynova.com/proxy-server-list/country-%s/'
        urls = [
            tpl % isoCode
            for isoCode in re.findall(expCountries, page)
            if isoCode != 'en'
        ]
        await self._find_on_pages(urls)


class Spys_ru(Provider):
    domain = 'spys.ru'
    charEqNum = {}

    def char_js_port_to_num(self, matchobj):
        chars = matchobj.groups()[0].split('+')
        # ex: '+(i9w3m3^k1y5)+(g7g7g7^v2e5)+(d4r8o5^i9u1)+(y5c3e5^t0z6)'
        # => ['', '(i9w3m3^k1y5)', '(g7g7g7^v2e5)',
        #     '(d4r8o5^i9u1)', '(y5c3e5^t0z6)']
        # => ['i9w3m3', 'k1y5'] => int^int
        num = ''
        for numOfChars in chars[1:]:  # first - is ''
            var1, var2 = numOfChars.strip('()').split('^')
            digit = self.charEqNum[var1] ^ self.charEqNum[var2]
            num += str(digit)
        return num

    def find_proxies(self, page):
        expPortOnJS = r'(?P<js_port_code>(?:\+\([a-z0-9^+]+\))+)'
        # expCharNum = r'\b(?P<char>[a-z\d]+)=(?P<num>[a-z\d\^]+);'
        expCharNum = r'[>;]{1}(?P<char>[a-z\d]{4,})=(?P<num>[a-z\d\^]+)'
        # self.charEqNum = {
        #     char: i for char, i in re.findall(expCharNum, page)}
        res = re.findall(expCharNum, page)
        for char, num in res:
            if '^' in num:
                digit, tochar = num.split('^')
                num = int(digit) ^ self.charEqNum[tochar]
            self.charEqNum[char] = int(num)
        page = re.sub(expPortOnJS, self.char_js_port_to_num, page)
        return self._find_proxies(page)

    async def _pipe(self):
        expSession = r"'([a-z0-9]{32})'"
        url = 'http://spys.one/proxies/'
        page = await self.get(url)
        if not page:
            return
        sessionId = re.findall(expSession, page)[0]
        data = {
            'xf0': sessionId,  # session id
            'xpp': 3,  # 3 - 200 proxies on page
            'xf1': None,
        }  # 1 = ANM & HIA; 3 = ANM; 4 = HIA
        method = 'POST'
        urls = [
            {'url': url, 'data': {**data, 'xf1': lvl}, 'method': method}
            for lvl in [3, 4]
        ]
        await self._find_on_pages(urls)
        # expCountries = r'>([A-Z]{2})<'
        # url = 'http://spys.ru/proxys/'
        # page = await self.get(url)
        # links = ['http://spys.ru/proxys/%s/' %
        #          isoCode for isoCode in re.findall(expCountries, page)]


class My_proxy_com(Provider):
    domain = 'my-proxy.com'

    async def _pipe(self):
        exp = r'''href\s*=\s*['"]([^'"]?free-[^'"]*)['"]'''
        url = 'https://www.my-proxy.com/free-proxy-list.html'
        page = await self.get(url)
<<<<<<< HEAD
        urls = ['https://www.my-proxy.com/%s' % path for path in re.findall(exp, page)]
=======
        if not page:
            return
        urls = [
            'https://www.my-proxy.com/%s' % path
            for path in re.findall(exp, page)
        ]
>>>>>>> d9576bd0
        urls.append(url)
        await self._find_on_pages(urls)


class Free_proxy_cz(Provider):
    domain = 'free-proxy.cz'
    _pattern = re.compile(r'''decode\("([\w=]+)".*?\("([\w=]+)"\)''', flags=re.DOTALL)

    def find_proxies(self, page):
        return [
            (b64decode(h).decode(), b64decode(p).decode())
            for h, p in self._find_proxies(page)
        ]

    async def _pipe(self):
        tpl = 'http://free-proxy.cz/en/proxylist/main/date/%d'
        urls = [tpl % n for n in range(1, 15)]
        await self._find_on_pages(urls)
        # _urls = []
        # for url in urls:
        #     if len(_urls) == 15:
        #         await self._find_on_pages(_urls)
        #         print('sleeping on 61 sec')
        #         await asyncio.sleep(61)
        #         _urls = []
        #     _urls.append(url)
        # =========
        # expNumPages = r'href="/en/proxylist/main/(\d+)"'
        # page = await self.get('http://free-proxy.cz/en/')
        # if not page:
        #     return
        # lastPageId = max([int(n) for n in re.findall(expNumPages, page)])
        # tpl = 'http://free-proxy.cz/en/proxylist/main/date/%d'
        # urls = [tpl % pid for pid in range(1, lastPageId+1)]
        # _urls = []
        # for url in urls:
        #     if len(_urls) == 15:
        #         await self._find_on_pages(_urls)
        #         print('sleeping on 61 sec')
        #         await asyncio.sleep(61)
        #         _urls = []
        #     _urls.append(url)


class Proxyb_net(Provider):
    domain = 'proxyb.net'
    _port_pattern_b64 = re.compile(r"stats\('([\w=]+)'\)")
    _port_pattern = re.compile(r"':(\d+)'")

    def find_proxies(self, page):
        if not page:
            return []
        _hosts, _ports = page.split('","ports":"')
        hosts, ports = [], []
        for host in _hosts.split('<\/tr><tr>'):  # noqa: W605
            host = IPPattern.findall(host)
            if not host:
                continue
            hosts.append(host[0])
        ports = [
            self._port_pattern.findall(b64decode(port).decode())[0]
            for port in self._port_pattern_b64.findall(_ports)
        ]
        return [(host, port) for host, port in zip(hosts, ports)]

    async def _pipe(self):
        url = 'http://proxyb.net/ajax.php'
        method = 'POST'
        data = {
            'action': 'getProxy',
            'p': 0,
            'page': '/anonimnye_proksi_besplatno.html',
        }
        hdrs = {'X-Requested-With': 'XMLHttpRequest'}
        urls = [
            {'url': url, 'data': {**data, 'p': p}, 'method': method, 'headers': hdrs}
            for p in range(0, 151)
        ]
        await self._find_on_pages(urls)


class Proxylistplus_com(Provider):
    domain = 'list.proxylistplus.com'

    async def _pipe(self):
        names = ['Fresh-HTTP-Proxy'] # , 'SSL', 'Socks']
        urls = [
            'http://list.proxylistplus.com/%s-List-%d' % (i, n)
            for i in names
            for n in range(1, 7)
        ]
        await self._find_on_pages(urls)


class Proxylist_download(Provider):
    domain = 'www.proxy-list.download'

    async def _pipe(self):
        urls = [
            'https://www.proxy-list.download/api/v1/get?type=http',
            'https://www.proxy-list.download/api/v1/get?type=https',
            # 'https://www.proxy-list.download/api/v1/get?type=socks4',
            # 'https://www.proxy-list.download/api/v1/get?type=socks5',
        ]
        await self._find_on_pages(urls)


class ProxyProvider(Provider):
    def __init__(self, *args, **kwargs):
        warnings.warn(
            '`ProxyProvider` is deprecated, use `Provider` instead.',
            DeprecationWarning,
        )
        super().__init__(*args, **kwargs)


PROVIDERS = [
    Provider(
        url='http://www.proxylists.net/',
        proto=('HTTP', 'CONNECT:80', 'HTTPS', 'CONNECT:25'),
    ),  # 49
    Provider(
        url='https://api.proxyscrape.com/?request=getproxies&proxytype=http',
        proto=('HTTP', 'CONNECT:80', 'HTTPS', 'CONNECT:25'),
    ),  # added by ZerGo0
    Provider(
        url='https://api.proxyscrape.com/?request=getproxies&proxytype=socks4',
        proto=('SOCKS4'),
    ),  # added by ZerGo0
    Provider(
        url='https://api.proxyscrape.com/?request=getproxies&proxytype=socks5',
        proto=('SOCKS5'),
    ),  # added by ZerGo0
    Provider(
        url='http://ipaddress.com/proxy-list/',
        proto=('HTTP', 'CONNECT:80', 'HTTPS', 'CONNECT:25'),
    ),  # 53
    Provider(
        url='https://www.sslproxies.org/',
        proto=('HTTP', 'CONNECT:80', 'HTTPS', 'CONNECT:25'),
    ),  # 100
    Provider(
        url='https://freshfreeproxylist.wordpress.com/',
        proto=('HTTP', 'CONNECT:80', 'HTTPS', 'CONNECT:25'),
    ),  # 50
    Provider(
        url='http://proxytime.ru/http',
        proto=('HTTP', 'CONNECT:80', 'HTTPS', 'CONNECT:25'),
    ),  # 1400
    Provider(
        url='https://free-proxy-list.net/',
        proto=('HTTP', 'CONNECT:80', 'HTTPS', 'CONNECT:25'),
    ),  # 300
    Provider(
        url='https://us-proxy.org/',
        proto=('HTTP', 'CONNECT:80', 'HTTPS', 'CONNECT:25'),
    ),  # 200
    Provider(
        url='https://t.me/s/proxiesfine',
        proto=('HTTP', 'CONNECT:80', 'HTTPS', 'CONNECT:25'),
    ),  # 4200
    # Provider(url='https://socks-proxy.net/', proto=('SOCKS4', 'SOCKS5')),  # 80
    Provider(
        url='http://www.httptunnel.ge/ProxyListForFree.aspx',
        proto=('HTTP', 'CONNECT:80', 'HTTPS', 'CONNECT:25'),
    ),  # 200
    Provider(
        url='http://cn-proxy.com/', proto=('HTTP', 'CONNECT:80', 'HTTPS', 'CONNECT:25'),
    ),  # 70
    Provider(
        url='https://hugeproxies.com/home/',
        proto=('HTTP', 'CONNECT:80', 'HTTPS', 'CONNECT:25'),
    ),  # 800
    Provider(
        url='http://proxy.rufey.ru/',
        proto=('HTTP', 'CONNECT:80', 'HTTPS', 'CONNECT:25'),
    ),  # 153
    Provider(
        url='https://geekelectronics.org/my-servisy/proxy',
        proto=('HTTP', 'CONNECT:80', 'HTTPS', 'CONNECT:25'),
    ),  # 400
    Provider(
        url='http://pubproxy.com/api/proxy?limit=20&format=txt',
        proto=('HTTP', 'CONNECT:80', 'HTTPS', 'CONNECT:25'),
    ),  # 20
    Proxy_list_org(proto=('HTTP', 'CONNECT:80', 'HTTPS', 'CONNECT:25')),  # noqa; 140
    Xseo_in(proto=('HTTP', 'CONNECT:80', 'HTTPS', 'CONNECT:25')),  # noqa; 240
    Spys_ru(proto=('HTTP', 'CONNECT:80', 'HTTPS', 'CONNECT:25')),  # noqa; 660
    Proxylistplus_com(proto=('HTTP', 'CONNECT:80', 'HTTPS', 'CONNECT:25')),  # noqa; 450
    Proxylist_me(proto=('HTTP', 'CONNECT:80', 'HTTPS', 'CONNECT:25')),  # noqa; 2872
    Foxtools_ru(
        proto=('HTTP', 'CONNECT:80', 'HTTPS', 'CONNECT:25'), max_conn=1
    ),  # noqa; 500
<<<<<<< HEAD
    Gatherproxy_com(proto=('HTTP', 'CONNECT:80', 'HTTPS', 'CONNECT:25')),  # noqa; 3212
    Nntime_com(proto=('HTTP', 'CONNECT:80', 'HTTPS', 'CONNECT:25')),  # noqa; 1050
    Blogspot_com(proto=('HTTP', 'CONNECT:80', 'HTTPS', 'CONNECT:25')),  # noqa; 24800
    Gatherproxy_com_socks(proto=('SOCKS4', 'SOCKS5')),  # noqa; 30
    Blogspot_com_socks(proto=('SOCKS4', 'SOCKS5')),  # noqa; 1486
    Tools_rosinstrument_com(
        proto=('HTTP', 'CONNECT:80', 'HTTPS', 'CONNECT:25')
    ),  # noqa; 4000
    Tools_rosinstrument_com_socks(proto=('SOCKS4', 'SOCKS5')),  # noqa; 1800
=======
    Gatherproxy_com(
        proto=('HTTP', 'CONNECT:80', 'HTTPS', 'CONNECT:25')
    ),  # noqa; 3212
    Nntime_com(
        proto=('HTTP', 'CONNECT:80', 'HTTPS', 'CONNECT:25')
    ),  # noqa; 1050
    Blogspot_com(
        proto=('HTTP', 'CONNECT:80', 'HTTPS', 'CONNECT:25')
    ),  # noqa; 24800
    # Gatherproxy_com_socks(proto=('SOCKS4', 'SOCKS5')),  # noqa; 30
    # Blogspot_com_socks(proto=('SOCKS4', 'SOCKS5')),  # noqa; 1486
    # Tools_rosinstrument_com(
    #     proto=('HTTP', 'CONNECT:80', 'HTTPS', 'CONNECT:25')
    # ),  # noqa; 4000
    # Tools_rosinstrument_com_socks(proto=('SOCKS4', 'SOCKS5')),  # noqa; 1800
>>>>>>> d9576bd0
    My_proxy_com(max_conn=2),  # noqa; 1000
    Checkerproxy_net(),  # noqa; 60000
    Aliveproxy_com(),  # noqa; 210
    Freeproxylists_com(),  # noqa; 1338
    Webanetlabs_net(),  # noqa; 5000
    Maxiproxies_com(),  # noqa; 430
    Proxylist_download(),  # noqa; 35590
    # # Bad...
    # http://www.proxylist.ro/
    # Provider(url='http://proxydb.net/',
    #          proto=('HTTP', 'CONNECT:80', 'HTTPS',
    #                'CONNECT:25', 'SOCKS4', 'SOCKS5')),
    # Provider(url='http://www.cybersyndrome.net/pla6.html',
    #          proto=('HTTP', 'CONNECT:80', 'HTTPS', 'CONNECT:25')),  # 1100
    # Provider(url='https://www.ip-adress.com/proxy-list',
    #          proto=('HTTP', 'CONNECT:80', 'HTTPS', 'CONNECT:25')),  # 57
    # Provider(url='https://www.marcosbl.com/lab/proxies/',
    #          proto=('HTTP', 'CONNECT:80', 'HTTPS', 'CONNECT:25')),  # 89
    # Provider(url='http://go4free.xyz/Free-Proxy/',
    #          proto=('HTTP', 'CONNECT:80', 'HTTPS', 'CONNECT:25')),  # 196
    # Provider(url='http://blackstarsecurity.com/proxy-list.txt'),  # 7014
    # Provider(url='http://www.get-proxy.net/proxy-archives'),  # 519
    # Proxyb_net(proto=('HTTP', 'CONNECT:80', 'HTTPS', 'CONNECT:25')), # 857
    # Proxz_com(proto=('HTTP', 'CONNECT:80', 'HTTPS', 'CONNECT:25'),
    #           max_conn=2), # 443
    # Proxynova_com(proto=('HTTP', 'CONNECT:80', 'HTTPS', 'CONNECT:25')), # 818
    # _50kproxies_com(),  # 822
    # Free_proxy_cz(),  # 420
]<|MERGE_RESOLUTION|>--- conflicted
+++ resolved
@@ -80,7 +80,10 @@
         ) as self._session:
             await self._pipe()
 
-        log.info(f'{len(self.proxies)} proxies received from {self.domain}')
+        log.debug(
+            '%d proxies received from %s: %s'
+            % (len(self.proxies), self.domain, self.proxies)
+        )
         return self.proxies
 
     async def _pipe(self):
@@ -117,14 +120,8 @@
             return
         self.proxies = received
         added = len(self.proxies) - oldcount
-<<<<<<< HEAD
         log.debug(
             '%d(%d) proxies added(received) from %s' % (added, len(received), url)
-=======
-        log.info(
-            '%d(%d) proxies added(received) from %s'
-            % (added, len(received), url)
->>>>>>> d9576bd0
         )
 
     async def get(self, url, data=None, headers=None, method='GET'):
@@ -157,7 +154,7 @@
             aiohttp.ServerDisconnectedError,
         ) as e:
             page = ''
-            log.info('%s is failed. Error: %r;' % (url, e))
+            log.debug('%s is failed. Error: %r;' % (url, e))
         return page
 
     def find_proxies(self, page):
@@ -219,15 +216,12 @@
     async def _pipe(self):
         exp = r'''href\s*=\s*['"]([^'"]*proxylist_at_[^'"]*)['"]'''
         page = await self.get('https://webanetlabs.net/publ/24')
-<<<<<<< HEAD
-        urls = ['https://webanetlabs.net%s' % path for path in re.findall(exp, page)]
-=======
-        if not page:
-            return
-        urls = [
-            'https://webanetlabs.net%s' % path for path in re.findall(exp, page)
-        ]
->>>>>>> d9576bd0
+        if not page:
+            return
+        urls = [
+            'https://webanetlabs.net%s' % path
+            for path in re.findall(exp, page)
+        ]
         await self._find_on_pages(urls)
 
 
@@ -240,7 +234,8 @@
         if not page:
             return
         urls = [
-            'https://checkerproxy.net/api%s' % path for path in re.findall(exp, page)
+            'https://checkerproxy.net/api%s' % path
+            for path in re.findall(exp, page)
         ]
         await self._find_on_pages(urls)
 
@@ -255,15 +250,12 @@
         exp = r'''href\s*=\s*['"]([^'"]?proxy_list_high_anonymous_[^'"]*)['"]'''  # noqa
         url = 'http://www.proxz.com/proxy_list_high_anonymous_0.html'
         page = await self.get(url)
-<<<<<<< HEAD
-        urls = ['http://www.proxz.com/%s' % path for path in re.findall(exp, page)]
-=======
-        if not page:
-            return
-        urls = [
-            'http://www.proxz.com/%s' % path for path in re.findall(exp, page)
-        ]
->>>>>>> d9576bd0
+        if not page:
+            return
+        urls = [
+            'http://www.proxz.com/%s' % path
+            for path in re.findall(exp, page)
+        ]
         urls.append(url)
         await self._find_on_pages(urls)
 
@@ -282,7 +274,8 @@
         if not page:
             return
         urls = [
-            'http://proxy-list.org/english/%s' % path for path in re.findall(exp, page)
+            'http://proxy-list.org/english/%s' % path
+            for path in re.findall(exp, page)
         ]
         urls.append(url)
         await self._find_on_pages(urls)
@@ -294,7 +287,7 @@
 
     async def _pipe(self):
         paths = [
-            # 'socks5-list',
+            'socks5-list',
             'high-anonymity-proxy-list',
             'anonymous-proxy-list',
             'fastest-proxies',
@@ -349,7 +342,10 @@
         if not page:
             return
         lastId = max([int(n) for n in re.findall(exp, page)])
-        urls = ['https://proxylist.me/?page=%d' % n for n in range(lastId)]
+        urls = [
+            'https://proxylist.me/?page=%d' % n
+            for n in range(lastId)
+        ]
         await self._find_on_pages(urls)
 
 
@@ -357,7 +353,10 @@
     domain = 'foxtools.ru'
 
     async def _pipe(self):
-        urls = ['http://api.foxtools.ru/v2/Proxy.txt?page=%d' % n for n in range(1, 6)]
+        urls = [
+            'http://api.foxtools.ru/v2/Proxy.txt?page=%d' % n
+            for n in range(1, 6)
+        ]
         await self._find_on_pages(urls)
 
 
@@ -395,7 +394,11 @@
                 continue
             lastPageId = max([int(n) for n in re.findall(expNumPages, page)])
             urls = [
-                {'url': url, 'data': {'Type': t, 'PageIdx': pid}, 'method': method}
+                {
+                    'url': url,
+                    'data': {'Type': t, 'PageIdx': pid},
+                    'method': method,
+                }
                 for pid in range(1, lastPageId + 1)
             ]
         # urls.append({'url': 'http://www.gatherproxy.com/sockslist/',
@@ -407,7 +410,12 @@
     domain = 'gatherproxy.com^socks'
 
     async def _pipe(self):
-        urls = [{'url': 'http://www.gatherproxy.com/sockslist/', 'method': 'POST'}]
+        urls = [
+            {
+                'url': 'http://www.gatherproxy.com/sockslist/',
+                'method': 'POST'
+            }
+        ]
         await self._find_on_pages(urls)
 
 
@@ -591,16 +599,12 @@
         exp = r'''href\s*=\s*['"]([^'"]?free-[^'"]*)['"]'''
         url = 'https://www.my-proxy.com/free-proxy-list.html'
         page = await self.get(url)
-<<<<<<< HEAD
-        urls = ['https://www.my-proxy.com/%s' % path for path in re.findall(exp, page)]
-=======
         if not page:
             return
         urls = [
             'https://www.my-proxy.com/%s' % path
             for path in re.findall(exp, page)
         ]
->>>>>>> d9576bd0
         urls.append(url)
         await self._find_on_pages(urls)
 
@@ -676,7 +680,12 @@
         }
         hdrs = {'X-Requested-With': 'XMLHttpRequest'}
         urls = [
-            {'url': url, 'data': {**data, 'p': p}, 'method': method, 'headers': hdrs}
+            {
+                'url': url,
+                'data': {**data, 'p': p},
+                'method': method,
+                'headers': hdrs,
+            }
             for p in range(0, 151)
         ]
         await self._find_on_pages(urls)
@@ -686,7 +695,7 @@
     domain = 'list.proxylistplus.com'
 
     async def _pipe(self):
-        names = ['Fresh-HTTP-Proxy'] # , 'SSL', 'Socks']
+        names = ['Fresh-HTTP-Proxy', 'SSL', 'Socks']
         urls = [
             'http://list.proxylistplus.com/%s-List-%d' % (i, n)
             for i in names
@@ -702,8 +711,8 @@
         urls = [
             'https://www.proxy-list.download/api/v1/get?type=http',
             'https://www.proxy-list.download/api/v1/get?type=https',
-            # 'https://www.proxy-list.download/api/v1/get?type=socks4',
-            # 'https://www.proxy-list.download/api/v1/get?type=socks5',
+            'https://www.proxy-list.download/api/v1/get?type=socks4',
+            'https://www.proxy-list.download/api/v1/get?type=socks5',
         ]
         await self._find_on_pages(urls)
 
@@ -762,13 +771,14 @@
         url='https://t.me/s/proxiesfine',
         proto=('HTTP', 'CONNECT:80', 'HTTPS', 'CONNECT:25'),
     ),  # 4200
-    # Provider(url='https://socks-proxy.net/', proto=('SOCKS4', 'SOCKS5')),  # 80
+    Provider(url='https://socks-proxy.net/', proto=('SOCKS4', 'SOCKS5')),  # 80
     Provider(
         url='http://www.httptunnel.ge/ProxyListForFree.aspx',
         proto=('HTTP', 'CONNECT:80', 'HTTPS', 'CONNECT:25'),
     ),  # 200
     Provider(
-        url='http://cn-proxy.com/', proto=('HTTP', 'CONNECT:80', 'HTTPS', 'CONNECT:25'),
+        url='http://cn-proxy.com/',
+        proto=('HTTP', 'CONNECT:80', 'HTTPS', 'CONNECT:25'),
     ),  # 70
     Provider(
         url='https://hugeproxies.com/home/',
@@ -794,7 +804,6 @@
     Foxtools_ru(
         proto=('HTTP', 'CONNECT:80', 'HTTPS', 'CONNECT:25'), max_conn=1
     ),  # noqa; 500
-<<<<<<< HEAD
     Gatherproxy_com(proto=('HTTP', 'CONNECT:80', 'HTTPS', 'CONNECT:25')),  # noqa; 3212
     Nntime_com(proto=('HTTP', 'CONNECT:80', 'HTTPS', 'CONNECT:25')),  # noqa; 1050
     Blogspot_com(proto=('HTTP', 'CONNECT:80', 'HTTPS', 'CONNECT:25')),  # noqa; 24800
@@ -804,23 +813,6 @@
         proto=('HTTP', 'CONNECT:80', 'HTTPS', 'CONNECT:25')
     ),  # noqa; 4000
     Tools_rosinstrument_com_socks(proto=('SOCKS4', 'SOCKS5')),  # noqa; 1800
-=======
-    Gatherproxy_com(
-        proto=('HTTP', 'CONNECT:80', 'HTTPS', 'CONNECT:25')
-    ),  # noqa; 3212
-    Nntime_com(
-        proto=('HTTP', 'CONNECT:80', 'HTTPS', 'CONNECT:25')
-    ),  # noqa; 1050
-    Blogspot_com(
-        proto=('HTTP', 'CONNECT:80', 'HTTPS', 'CONNECT:25')
-    ),  # noqa; 24800
-    # Gatherproxy_com_socks(proto=('SOCKS4', 'SOCKS5')),  # noqa; 30
-    # Blogspot_com_socks(proto=('SOCKS4', 'SOCKS5')),  # noqa; 1486
-    # Tools_rosinstrument_com(
-    #     proto=('HTTP', 'CONNECT:80', 'HTTPS', 'CONNECT:25')
-    # ),  # noqa; 4000
-    # Tools_rosinstrument_com_socks(proto=('SOCKS4', 'SOCKS5')),  # noqa; 1800
->>>>>>> d9576bd0
     My_proxy_com(max_conn=2),  # noqa; 1000
     Checkerproxy_net(),  # noqa; 60000
     Aliveproxy_com(),  # noqa; 210
